--- conflicted
+++ resolved
@@ -2,20 +2,6 @@
 requires = ["maturin>=1.2.1,<2"]
 build-backend = "maturin"
 
-<<<<<<< HEAD
-=======
-[tool.poetry]
-authors = [
-  "Yangyang Li <yangyang.li@northwestern.edu>",
-  "Ting-you Wang <tywang@northwestern.edu>",
-]
-license = "Apache-2.0"
-name = "deepchopper"
-version = "1.2.8"
-description = "A Genomic Language Model for Chimera Artifact Detection in Nanopore Direct RNA Sequencing"
-readme = "README.md"
-
->>>>>>> a8fedc41
 [project]
 authors = [
   { name = "Yangyang Li", email = "<yangyang.li@northwestern.edu>" },
@@ -44,7 +30,6 @@
   "Topic :: Scientific/Engineering",
 ]
 dependencies = [
-<<<<<<< HEAD
     "torch>=2.6.0",
     "lightning>=2.1.2",
     "torchmetrics>=1.2.1",
@@ -61,23 +46,6 @@
     "omegaconf>=2.3.0",
     "deepchopper-cli>=1.0.1",
     "pyfastx>=2.2.0",
-=======
-  "torch>=2.6.0",
-  "lightning>=2.1.2",
-  "torchmetrics>=1.2.1",
-  "rich>=13.7.0",
-  "transformers>=4.37.2",
-  "safetensors>=0.4.2",
-  "datasets>=3.0.0",
-  "evaluate>=0.4.3",
-  "typer>=0.12.0",
-  "gradio==5.0.1",
-  "fastapi==0.112.2",
-  "scikit-learn>=1.5.2",
-  "hydra-core>=1.3.2",
-  "omegaconf>=2.3.0",
-  "deepchopper-cli>=1.2.6",
->>>>>>> a8fedc41
 ]
 
 [project.urls]
@@ -138,7 +106,6 @@
 line-length = 120
 fix = true
 exclude = [
-<<<<<<< HEAD
     "tests/*",
     "scripts/*",
     "docs/conf.py",
@@ -164,34 +131,6 @@
     "node_modules",
     "venv",
     "tasks.py",
-=======
-  "tests/*",
-  "scripts/*",
-  "docs/conf.py",
-
-  ".bzr",
-  ".direnv",
-  ".eggs",
-  ".git",
-  ".git-rewrite",
-  ".hg",
-  ".mypy_cache",
-  ".nox",
-  ".pants.d",
-  ".pytype",
-  ".ruff_cache",
-  ".svn",
-  ".tox",
-  ".venv",
-  "__pypackages__",
-  "_build",
-  "buck-out",
-  "build",
-  "dist",
-  "node_modules",
-  "venv",
-  "tasks.py",
->>>>>>> a8fedc41
 ]
 
 [tool.ruff.lint]
@@ -249,7 +188,6 @@
 ]
 
 ignore = [
-<<<<<<< HEAD
     "E501",
     "D203",
     "D100",
@@ -278,38 +216,6 @@
     'Q002',
     'Q003',
     'W191',
-=======
-  "E501",
-  "D203",
-  "D100",
-  "D401",
-  "ANN101",
-  "ANN102",
-  "ANN001",
-  "ANN002",
-  "ANN003",
-  "ANN201",
-  "ANN202",
-  "ANN204",
-  "ANN205",
-  "ANN206",
-  "PGH003",
-  "N802",
-  "N803",
-  "N806",
-  "N815",
-  "EM101",
-  # formater conflict
-  'COM812',
-  'COM819',
-  'D206',
-  'ISC001',
-  'Q000',
-  'Q001',
-  'Q002',
-  'Q003',
-  'W191',
->>>>>>> a8fedc41
 ]
 
 [tool.ruff.format]
@@ -377,22 +283,14 @@
   "slow: slow tests",
 ]
 addopts = [
-<<<<<<< HEAD
-    "--color=yes",
-    "--durations=0",
-    "--strict-markers",
-    "--doctest-modules",
-    "--import-mode=importlib",
-]
-
-[dependency-groups]
-dev = [
-    "jupyter>=1.1.1",
-=======
   "--color=yes",
   "--durations=0",
   "--strict-markers",
   "--doctest-modules",
   "--import-mode=importlib",
->>>>>>> a8fedc41
+]
+
+[dependency-groups]
+dev = [
+    "jupyter>=1.1.1",
 ]