--- conflicted
+++ resolved
@@ -2,20 +2,6 @@
 requires = ["maturin>=1.2.1,<2"]
 build-backend = "maturin"
 
-<<<<<<< HEAD
-=======
-[tool.poetry]
-authors = [
-  "Yangyang Li <yangyang.li@northwestern.edu>",
-  "Ting-you Wang <tywang@northwestern.edu>",
-]
-license = "Apache-2.0"
-name = "deepchopper"
-version = "1.2.9"
-description = "A Genomic Language Model for Chimera Artifact Detection in Nanopore Direct RNA Sequencing"
-readme = "README.md"
-
->>>>>>> aff3c218
 [project]
 authors = [
   { name = "Yangyang Li", email = "<yangyang.li@northwestern.edu>" },
@@ -44,26 +30,7 @@
   "Topic :: Scientific/Engineering",
 ]
 dependencies = [
-<<<<<<< HEAD
-    "torch>=2.6.0",
-    "lightning>=2.1.2",
-    "torchmetrics>=1.2.1",
-    "rich>=13.7.0",
-    "transformers>=4.37.2",
-    "safetensors>=0.4.2",
-    "datasets>=3.0.0",
-    "evaluate>=0.4.3",
-    "typer>=0.12.0",
-    "gradio==5.0.1",
-    "fastapi==0.112.2",
-    "scikit-learn>=1.5.2",
-    "hydra-core>=1.3.2",
-    "omegaconf>=2.3.0",
-    "deepchopper-cli>=1.0.1",
-    "pyfastx>=2.2.0",
-=======
   "torch>=2.6.0",
-  "torchvision>=0.21.0",
   "lightning>=2.1.2",
   "torchmetrics>=1.2.1",
   "rich>=13.7.0",
@@ -71,15 +38,14 @@
   "safetensors>=0.4.2",
   "datasets>=3.0.0",
   "evaluate>=0.4.3",
-  "typer>=0.12.0,<0.13.0",
-  "click>=8.1.0,<8.2.0",
+  "typer>=0.12.0",
   "gradio==5.0.1",
   "fastapi==0.112.2",
   "scikit-learn>=1.5.2",
   "hydra-core>=1.3.2",
   "omegaconf>=2.3.0",
-  "deepchopper-cli>=1.2.6",
->>>>>>> aff3c218
+  "deepchopper-cli>=1.0.1",
+  "pyfastx>=2.2.0",
 ]
 
 [project.urls]
@@ -91,149 +57,80 @@
 [project.scripts]
 deepchopper = "deepchopper.cli:app"
 
-<<<<<<< HEAD
-[dependency-group]
+[dependency-groups]
 dev = [
-    "torchinfo >=1.8.0",
-    "tokenizers >=0.15.2",
-    "einops >=0.7.0",
-    "seqeval >=1.2.2",
-    "pandas >=2.2.0",
-    "scipy >=1.11.3",
-    "pyarrow >=15.0.0",
-    "pytest-sugar >=0.9.7",
-    "pytest >=7.4.3",
-    "ipdb >=0.13.13",
-    "setuptools >=68.2.2",
-    "distribute >=0.7.3",
-    "interrogate >=1.5.0",
-    "maturin >=1.3.2",
-    "nvitop >=1.3.1",
-    "poethepoet >=0.24.3",
-    "pynvim >=0.5.0",
-    "invoke >=2.2.0",
-    "patchelf >=0.17.2.1",
-    "ipykernel >=6.29.2",
-    "jupyter >=1.0.0",
-    "matplotlib >=3.8.3",
-    "seaborn >=0.13.2",
-    "fire >=0.5.0",
-    "wandb >=0.17.0",
-    "ruff >=0.4.7",
-    "onnx >=1.16.0",
-    "onnxscript >=0.1.0.dev20240407",
-    "plotly >=5.20.0",
-    "joblib >=1.4.0",
-    "hydra-core >=1.3.2",
-    "hydra-optuna-sweeper >=1.2.1",
-    "omegaconf >=2.3.0",
-    "accelerate >=0.27.2",
-    "deepspeed >=0.13.4",
-    "deptry >=0.20.0",
-    "bump-my-version >=0.27.0",
-    "hydra-submitit-launcher >=1.2.0",
-    "hydra-colorlog >=1.2.0",
-    "poetry-plugin-export >=1.9.0",
-]
-=======
-[tool.poe.tasks.eval]
-cmd = "dc-eval"
-env = { DC_CONFIG_PATH = "${POE_PWD}/configs" }
-
-[tool.poetry.dependencies]
-python = "^3.10, <=3.12"
-torch = "^2.6.0"
-torchvision = "^0.21.0"
-lightning = "^2.1.2"
-torchmetrics = "^1.2.1"
-rich = "^13.7.0"
-transformers = "^4.37.2"
-safetensors = "^0.4.2"
-datasets = "^3.0.0"
-evaluate = "^0.4.3"
-typer = ">=0.12.0,<0.13.0"
-click = ">=8.1.0,<8.2.0"
-gradio = "5.0.1"
-fastapi = "0.112.2"
-poetry = "^1.8.4"
-
-[tool.poetry.group.dev.dependencies]
-torchinfo = "^1.8.0"
-tokenizers = "^0.15.2"
-einops = "^0.7.0"
-seqeval = "^1.2.2"
-nvidia-ml-py = ">=12.0.0"
-pandas = "^2.2.0"
-scipy = "1.11.3"
-pyarrow = "^15.0.0"
-pytest-sugar = "^0.9.7"
-pytest = "^7.4.3"
-ipdb = "^0.13.13"
-setuptools = "^68.2.2"
-distribute = "^0.7.3"
-interrogate = "^1.5.0"
-maturin = "^1.3.2"
-nvitop = "^1.3.1"
-poethepoet = "^0.24.3"
-pynvim = "^0.5.0"
-invoke = "^2.2.0"
-patchelf = { version = "^0.17.2.1", markers = "sys_platform == 'linux'" }
-ipykernel = "^6.29.2"
-jupyter = "^1.0.0"
-matplotlib = "^3.8.3"
-seaborn = "^0.13.2"
-fire = "^0.5.0"
-wandb = "^0.17.0"
-ruff = "^0.4.7"
-onnx = "^1.16.0"
-onnxscript = "^0.1.0.dev20240407"
-plotly = "^5.20.0"
-joblib = "^1.4.0"
-hydra-core = "^1.3.2"
-hydra-optuna-sweeper = "^1.2.1"
-omegaconf = "^2.3.0"
-accelerate = "^0.27.2"
-deepspeed = "^0.13.4"
-deptry = "^0.20.0"
-bump-my-version = "^0.27.0"
-hydra-submitit-launcher = "^1.2.0"
-hydra-colorlog = "^1.2.0"
-poetry-plugin-export = "^1.9.0"
-
-[tool.poetry.extras]
-mamba = ["mamba-ssm", "causal-conv1d"]
->>>>>>> aff3c218
+  "torchinfo >=1.8.0",
+  "tokenizers >=0.15.2",
+  "einops >=0.7.0",
+  "seqeval >=1.2.2",
+  "pandas >=2.2.0",
+  "scipy >=1.11.3",
+  "pyarrow >=15.0.0",
+  "pytest-sugar >=0.9.7",
+  "pytest >=7.4.3",
+  "ipdb >=0.13.13",
+  "setuptools >=68.2.2",
+  "distribute >=0.7.3",
+  "interrogate >=1.5.0",
+  "maturin >=1.3.2",
+  "nvitop >=1.3.1",
+  "poethepoet >=0.24.3",
+  "pynvim >=0.5.0",
+  "invoke >=2.2.0",
+  "patchelf >=0.17.2.1",
+  "ipykernel >=6.29.2",
+  "jupyter >=1.0.0",
+  "matplotlib >=3.8.3",
+  "seaborn >=0.13.2",
+  "fire >=0.5.0",
+  "wandb >=0.17.0",
+  "ruff >=0.4.7",
+  "onnx >=1.16.0",
+  "onnxscript >=0.1.0.dev20240407",
+  "plotly >=5.20.0",
+  "joblib >=1.4.0",
+  "hydra-core >=1.3.2",
+  "hydra-optuna-sweeper >=1.2.1",
+  "omegaconf >=2.3.0",
+  "accelerate >=0.27.2",
+  "deepspeed >=0.13.4",
+  "deptry >=0.20.0",
+  "bump-my-version >=0.27.0",
+  "hydra-submitit-launcher >=1.2.0",
+  "hydra-colorlog >=1.2.0",
+  "poetry-plugin-export >=1.9.0",
+]
 
 [tool.ruff]
 target-version = "py310"
 line-length = 120
 fix = true
 exclude = [
-    "tests/*",
-    "scripts/*",
-    "docs/conf.py",
-    ".bzr",
-    ".direnv",
-    ".eggs",
-    ".git",
-    ".git-rewrite",
-    ".hg",
-    ".mypy_cache",
-    ".nox",
-    ".pants.d",
-    ".pytype",
-    ".ruff_cache",
-    ".svn",
-    ".tox",
-    ".venv",
-    "__pypackages__",
-    "_build",
-    "buck-out",
-    "build",
-    "dist",
-    "node_modules",
-    "venv",
-    "tasks.py",
+  "tests/*",
+  "scripts/*",
+  "docs/conf.py",
+  ".bzr",
+  ".direnv",
+  ".eggs",
+  ".git",
+  ".git-rewrite",
+  ".hg",
+  ".mypy_cache",
+  ".nox",
+  ".pants.d",
+  ".pytype",
+  ".ruff_cache",
+  ".svn",
+  ".tox",
+  ".venv",
+  "__pypackages__",
+  "_build",
+  "buck-out",
+  "build",
+  "dist",
+  "node_modules",
+  "venv",
+  "tasks.py",
 ]
 
 [tool.ruff.lint]
@@ -291,34 +188,34 @@
 ]
 
 ignore = [
-    "E501",
-    "D203",
-    "D100",
-    "D401",
-    "ANN001",
-    "ANN002",
-    "ANN003",
-    "ANN201",
-    "ANN202",
-    "ANN204",
-    "ANN205",
-    "ANN206",
-    "PGH003",
-    "N802",
-    "N803",
-    "N806",
-    "N815",
-    "EM101",
-    # formater conflict
-    'COM812',
-    'COM819',
-    'D206',
-    'ISC001',
-    'Q000',
-    'Q001',
-    'Q002',
-    'Q003',
-    'W191',
+  "E501",
+  "D203",
+  "D100",
+  "D401",
+  "ANN001",
+  "ANN002",
+  "ANN003",
+  "ANN201",
+  "ANN202",
+  "ANN204",
+  "ANN205",
+  "ANN206",
+  "PGH003",
+  "N802",
+  "N803",
+  "N806",
+  "N815",
+  "EM101",
+  # formater conflict
+  'COM812',
+  'COM819',
+  'D206',
+  'ISC001',
+  'Q000',
+  'Q001',
+  'Q002',
+  'Q003',
+  'W191',
 ]
 
 [tool.ruff.format]
@@ -394,6 +291,4 @@
 ]
 
 [dependency-groups]
-dev = [
-    "jupyter>=1.1.1",
-]+dev = ["jupyter>=1.1.1"]