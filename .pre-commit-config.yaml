--- conflicted
+++ resolved
@@ -29,11 +29,7 @@
       - id: cargo-check
 
   - repo: https://github.com/charliermarsh/ruff-pre-commit
-<<<<<<< HEAD
-    rev: "v0.12.12"
-=======
     rev: v0.14.2
->>>>>>> 4b22a1b8
     hooks:
       - id: ruff
         args: [--fix, --exit-non-zero-on-fix, --unsafe-fixes]
@@ -66,11 +62,7 @@
 
   # md formatting
   - repo: https://github.com/executablebooks/mdformat
-<<<<<<< HEAD
-    rev: 0.7.22
-=======
     rev: 1.0.0
->>>>>>> 4b22a1b8
     hooks:
       - id: mdformat
         args: ["--number"]
